# Earth Extractor

Earth Extractor simplifies the workflow of data acquisition from multiple
satellite data providers. The library is designed to be used as a command line
tool, but can also be used as a library.

Unlike other projects, Earth Extractor is designed to simplify the data
acquisition process for a select amount of satellite providers and is
deliberately written to provide a hands-off approach for simple data
collection. This is dissimilar to projects
such as [EODag](https://github.com/CS-SI/eodag) and
[getSpatialData](https://github.com/16EAGLE/getSpatialData) which aim to
harmonise the process over many providers and satellite types.

The library creates a framework around providers and satellites, allowing
a satellite to have separate providers for querying and downloading. This
provides the benefit of searching with an API allowing more comprehensive
filters than those that are available in the download provider. For example,
the Copernicus Open Access Hub allows cloud coverage filters, but the data is
better served by the Alaskan Satellite Facility which does not offer such
filters.

### Changelog
Semantic version changes are tracked in the [CHANGELOG](./CHANGELOG.md).

# Getting started
## Installation

### Install from git

If poetry is not installed locally, install it first with:

```bash
pip install poetry
```

Then clone the repository and install the package dependencies with:

```bash
git clone https://github.com/eceo-epfl/earth-extractor
cd earth-extractor
poetry install
```

### Define user credentials

User credentials are managed by the `keyring` library which make use of your
operating system's secret keyring. The credentials are stored in the system
and are retrieved by the library when required.

In order to define them, use the following command:

```bash
poetry run earth-extractor credentials --set
```

Credentials can be obtained from the respective providers:
* [Copernicus Open Access Hub](https://scihub.copernicus.eu/dhus/#/self-registration)
    * `SCIHUB_USERNAME` and `SCIHUB_PASSWORD`

<<<<<<< HEAD
* [Alaskan Satellite Facility](https://asf.alaska.edu/) and [NASA LAADS repository](https://ladsweb.modaps.eosdis.nasa.gov/)
    * `NASA_TOKEN`
    * Obtain the token by registering first at [NASA EarthData](https://urs.earthdata.nasa.gov/users/new), and then in `My Profile`, select `Generate Token` from the top menu and
    `GENERATE TOKEN` from the bottom of the page.
    * Accept the `Alaska Satellite Facility Data Access` EULA from the `EULAs``
    menu for access to the ASF data.
=======
* [Alaskan Satellite Facility](https://urs.earthdata.nasa.gov/users/new)
    * `NASA_USERNAME` and `NASA_PASSWORD`
    * Make sure to accept the Alaskan Satellite Facility EULA after registering
    in [NASA Earth Data: Accept New EULAs](https://urs.earthdata.nasa.gov/users/ejayt/unaccepted_eulas)
>>>>>>> 13053e97

* [Sinergise](https://www.sentinel-hub.com)
    * **At the moment this is unused**
    * `SINERGISE_CLIENT_ID` and `SINERGISE_CLIENT_SECRET`
    * Obtain an [OAuth2 Client ID and Secret](https://docs.sentinel-hub.com/api/latest/api/overview/authentication/)
    from the [user dashboard](https://apps.sentinel-hub.com/dashboard/#/account/settings)


## Example usage (CLI)

### Sentinel 1
Search for `Sentinel-1 L2` data for Switzerland between the dates
`2022-11-19` and `2022-11-29`.

```bash
poetry run earth-extractor batch \
    --roi 45.81,5.95,47.81,10.5 \
    --start 2022-11-19 --end 2022-11-29 \
    --satellite SENTINEL1:L1
```

### SwissImage

Search and download `SwissImage` `0.1m` and `2.0m` resolution data for a
`200 metre` buffered region around longitude: `7.35999°` and latitude:
`46.22457°` between the dates `2022-11-19` and `2022-11-29`.

Note: In this example the download will start without user intervention, by
using the `--no-confirmation` flag. We can also see the first use of multiple
satellites in the same query (although SwissImage is not technically a
"satellite" product).

```bash
poetry run earth-extractor batch \
    --start 2020-10-06 --end 2023-01-01 \
    --roi 7.35999,46.22457 --buffer 200 \
    --satellite swissimage:cm200 \
    --satellite swissimage:cm10 \
    --no-confirmation
```

### MODIS and VIIRS

Search for VIIRS (L1) and MODIS Terra (L1B) data with a `2km` buffered region
around longitude: `7.35999°` and latitude: `46.22457°` between the dates
`2022-10-06` and `2023-01-01`.

```bash
poetry run earth-extractor batch \
    --start 2022-10-06 --end 2023-01-01 \
    --roi 7.35999,46.22457 --buffer 2000 \
    --satellite VIIRS:L1 \
    --satellite MODIS_TERRA:L1B \
    --no-confirmation
```

# Technical specifications

## Components
### Satellites
The following satellites and respective processing levels are
included in the design:


| **Satellite** | **Levels**            | **Search provider**               | **Download provider**             |
|---------------|-----------------------|-----------------------------------|-----------------------------------|
| **Sentinel-1**| 1 (GRD)               | SCIHUB                            | Alaskan Satellite Facility        |
|               | 2 (GRD_SIGMA0)        | SCIHUB                            | SCIHUB                            |
| **Sentinel-2**| 1C                    | SCIHUB                            | SCIHUB                            |
|               | 2A                    | SCIHUB                            | SCIHUB                            |
| **Sentinel-3**| 1B                    | SCIHUB                            | SCIHUB                            |
|               | 2                     | SCIHUB                            | SCIHUB                            |
|               | 3 LFR Atmos (Land)    | SCIHUB                            | SCIHUB                            |
|               | 3 WFR Atmos (Water)   | SCIHUB                            | SCIHUB                            |
| **MODIS Terra**| 1B                   | NASA Common Metadata Repository   | NASA LAADS                        |
| **MODIS Aqua** | 1B                   | NASA Common Metadata Repository   | NASA LAADS                        |
| **VIIRS**      | 1                    | NASA Common Metadata Repository   | NASA LAADS                        |




### Providers

* Copernicus Open Access Hub (SCIHUB)
    * For searching capabilities
* Alaskan Satellite Facility
    * Sentinel 1 (Used for Sentinel-1 data), generally faster than SCIHUB
* Sinergise
    * Sentinel 2 (Not yet implemented)
* NASA Common Metadata Repository
    * Sentinel 3<|MERGE_RESOLUTION|>--- conflicted
+++ resolved
@@ -58,19 +58,13 @@
 * [Copernicus Open Access Hub](https://scihub.copernicus.eu/dhus/#/self-registration)
     * `SCIHUB_USERNAME` and `SCIHUB_PASSWORD`
 
-<<<<<<< HEAD
+
 * [Alaskan Satellite Facility](https://asf.alaska.edu/) and [NASA LAADS repository](https://ladsweb.modaps.eosdis.nasa.gov/)
     * `NASA_TOKEN`
     * Obtain the token by registering first at [NASA EarthData](https://urs.earthdata.nasa.gov/users/new), and then in `My Profile`, select `Generate Token` from the top menu and
     `GENERATE TOKEN` from the bottom of the page.
-    * Accept the `Alaska Satellite Facility Data Access` EULA from the `EULAs``
-    menu for access to the ASF data.
-=======
-* [Alaskan Satellite Facility](https://urs.earthdata.nasa.gov/users/new)
-    * `NASA_USERNAME` and `NASA_PASSWORD`
     * Make sure to accept the Alaskan Satellite Facility EULA after registering
     in [NASA Earth Data: Accept New EULAs](https://urs.earthdata.nasa.gov/users/ejayt/unaccepted_eulas)
->>>>>>> 13053e97
 
 * [Sinergise](https://www.sentinel-hub.com)
     * **At the moment this is unused**

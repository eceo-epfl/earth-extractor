from earth_extractor.providers import Provider
<<<<<<< HEAD
=======
from earth_extractor.satellites import enums
>>>>>>> 13329e57
import logging
from typing import List
import asf_search
from earth_extractor.core.credentials import get_credentials
from earth_extractor import core


logger = logging.getLogger(__name__)
logger.setLevel(core.config.constants.LOGLEVEL_MODULE_DEFAULT)

credentials = get_credentials()


class AlaskanSateliteFacility(Provider):
    def download_many(
        self,
        search_results: List[core.models.CommonSearchResult],
        download_dir: str,
        processes: int = 6,
    ) -> None:
        """Download many files from the Alaskan Satellite Facility"""

        # Check that the provider's credentials that are needed are set
        self._check_credentials_exist()

        # Extract the file ids from the search results
        search_file_ids = [
            result.identifier
            for result in search_results
            if result.identifier is not None
        ]

        logger.info("Downloading from Alaskan Satellite Facility")
        logger.debug(f"Search file ids: {search_file_ids}")

        # Add the ASF logger to the root logger
        asf_logger = logging.getLogger("asf_search")
        asf_logger.setLevel(core.config.constants.LOGLEVEL_MODULE_DEFAULT)

        self.create_download_folder(download_dir)  # Create the download folder

        # Authenticate with ASF
        try:
            session = asf_search.ASFSession().auth_with_token(
                token=credentials.NASA_TOKEN,
            )

            # Search for the granules
            res = asf_search.granule_search(search_file_ids)
            logger.info(
                f"Found {len(res)} files to download (may include "
                "metadata files)"
            )

            if len(res) == 0:
                logger.info("No files to download, skipping")
                return  # nothing to download

            # Download the granules using the ASF API library
            res.download(
                path=download_dir,
                session=session,
                processes=processes
            )
        except asf_search.ASFAuthenticationError as e:
            logger.error(
                "ASF authentication error. Check your credentials and make "
                "sure that you have accepted the ASF EULA in your NASA "
                "profile at "
                "https://urs.earthdata.nasa.gov/users/ejayt/unaccepted_eulas"
            )
            logger.debug(f"ASF Authentication error: {e}")
            return


asf: AlaskanSateliteFacility = AlaskanSateliteFacility(
    name="Alaskan Satellite Facility",
    description="Alaskan Satellite Facility",
    uri="https://asf.alaska.edu",
    credentials_required=["NASA_TOKEN"],
)<|MERGE_RESOLUTION|>--- conflicted
+++ resolved
@@ -1,8 +1,4 @@
 from earth_extractor.providers import Provider
-<<<<<<< HEAD
-=======
-from earth_extractor.satellites import enums
->>>>>>> 13329e57
 import logging
 from typing import List
 import asf_search
